/*
 * MIT License
 *
 * Copyright (c) 2020 Joey Castillo
 *
 * Permission is hereby granted, free of charge, to any person obtaining a copy
 * of this software and associated documentation files (the "Software"), to deal
 * in the Software without restriction, including without limitation the rights
 * to use, copy, modify, merge, publish, distribute, sublicense, and/or sell
 * copies of the Software, and to permit persons to whom the Software is
 * furnished to do so, subject to the following conditions:
 *
 * The above copyright notice and this permission notice shall be included in all
 * copies or substantial portions of the Software.
 *
 * THE SOFTWARE IS PROVIDED "AS IS", WITHOUT WARRANTY OF ANY KIND, EXPRESS OR
 * IMPLIED, INCLUDING BUT NOT LIMITED TO THE WARRANTIES OF MERCHANTABILITY,
 * FITNESS FOR A PARTICULAR PURPOSE AND NONINFRINGEMENT. IN NO EVENT SHALL THE
 * AUTHORS OR COPYRIGHT HOLDERS BE LIABLE FOR ANY CLAIM, DAMAGES OR OTHER
 * LIABILITY, WHETHER IN AN ACTION OF CONTRACT, TORT OR OTHERWISE, ARISING FROM,
 * OUT OF OR IN CONNECTION WITH THE SOFTWARE OR THE USE OR OTHER DEALINGS IN THE
 * SOFTWARE.
 */

#include "watch_slcd.h"
#include "watch_private_display.h"

static const uint32_t IndicatorSegments[] = {
    SLCD_SEGID(0, 17), // WATCH_INDICATOR_SIGNAL
    SLCD_SEGID(0, 16), // WATCH_INDICATOR_BELL
    SLCD_SEGID(2, 17), // WATCH_INDICATOR_PM
    SLCD_SEGID(2, 16), // WATCH_INDICATOR_24H
    SLCD_SEGID(1, 10), // WATCH_INDICATOR_LAP
};

static bool invert = false;

uint64_t watch_convert_char_to_segdata(uint8_t character, uint8_t position) {
    // special cases for positions 4 and 6
    if (position == 4 || position == 6) {
        if (character == '7') character = '&'; // "lowercase" 7
        else if (character == 'A') character = 'a'; // A needs to be lowercase
        else if (character == 'o') character = 'O'; // O needs to be uppercase
        else if (character == 'L') character = '!'; // L needs to be in top half
        else if (character == 'M' || character == 'm' || character == 'N') character = 'n'; // M and uppercase N need to be lowercase n
        else if (character == 'c') character = 'C'; // C needs to be uppercase
        else if (character == 'J') character = 'j'; // same
        else if (character == 'v' || character == 'V' || character == 'U' || character == 'W' || character == 'w') character = 'u'; // bottom segment duplicated, so show in top half
    } else {
        if (character == 'u') character = 'v'; // we can use the bottom segment; move to lower half
        else if (character == 'j') character = 'J'; // same but just display a normal J
    }
    if (position > 1) {
        if (character == 'T') character = 't'; // uppercase T only works in positions 0 and 1
    }
    if (position == 1) {
        if (character == 'a') character = 'A'; // A needs to be uppercase
        else if (character == 'o') character = 'O'; // O needs to be uppercase
        else if (character == 'i') character = 'l'; // I needs to be uppercase (use an l, it looks the same)
        else if (character == 'n') character = 'N'; // N needs to be uppercase
        else if (character == 'r') character = 'R'; // R needs to be uppercase
        else if (character == 'd') character = 'D'; // D needs to be uppercase
        else if (character == 'v' || character == 'V' || character == 'u') character = 'U'; // side segments shared, make uppercase
        else if (character == 'b') character = 'B'; // B needs to be uppercase
        else if (character == 'c') character = 'C'; // C needs to be uppercase
    } else {
        if (character == 'R') character = 'r'; // R needs to be lowercase almost everywhere
    }
    if (position != 0) {
        if (character == 'I') character = 'l'; // uppercase I only works in position 0
    }

    return Character_Set[character - 0x20];
}

<<<<<<< HEAD
static const uint8_t vert_invert_map[8] = {
    3, 4, 5, 0, 1, 2, 6, 7,
};

void watch_display_segment(uint8_t position, uint8_t bit_pos, bool on) {
    uint64_t segmap = Segment_Map[position] >> (8 * bit_pos);
    uint8_t com = (segmap & 0xFF) >> 6;

    if (com > 2) {
        // COM3 means no segment exists; skip it.
        return;
    }

    uint8_t seg = segmap & 0x3F;

    if (on) {
        watch_set_pixel(com, seg);
    } else {
        watch_clear_pixel(com, seg);
=======
    for (int i = 0; i < 8; i++) {
        uint8_t com = (segmap & 0xFF) >> 6;
        if (com > 2) {
            // COM3 means no segment exists; skip it.
            segmap = segmap >> 8;
            segdata = segdata >> 1;
            continue;
        }
        uint8_t seg = segmap & 0x3F;

        if (segdata & 1)
          watch_set_pixel(com, seg);
        else
          watch_clear_pixel(com, seg);

        segmap = segmap >> 8;
        segdata = segdata >> 1;
>>>>>>> e3f76317
    }
}

static void watch_display_segdata(uint64_t segdata, uint8_t position) {
    for (int i = 0; i < 8; i++) {
        uint8_t bit_pos = invert ? vert_invert_map[i] : i;
        watch_display_segment(position, bit_pos, (1 << i) & segdata);
    }
}

void watch_display_invert(bool inv) {
    invert = inv;
}

void watch_display_character(uint8_t character, uint8_t position) {
    watch_display_segdata(watch_convert_char_to_segdata(character, position), position);

    if (character == 'T' && position == 1) watch_set_pixel(1, 12); // add descender
    else if (position == 1 && (character == 'B' || character == 'D' || character == 'b' || character == 'd' || character == '@')) watch_set_pixel(0, 12); // add funky ninth segment
    else if (position == 0 && (character == 'B' || character == 'D')) {
        // add funky ninth segment
        watch_set_pixel(0, 15);
    } else {
        watch_clear_pixel(0, 15);
    }
}

void watch_display_character_lp_seconds(uint8_t character, uint8_t position) {
    // Will only work for digits and for positions  8 and 9 - but less code & checks to reduce power consumption

    uint64_t segmap = Segment_Map[position];
    uint64_t segdata = Character_Set[character - 0x20];

    for (int i = 0; i < 8; i++) {
        uint8_t com = (segmap & 0xFF) >> 6;
        if (com > 2) {
            // COM3 means no segment exists; skip it.
            segmap = segmap >> 8;
            segdata = segdata >> 1;
            continue;
        }
        uint8_t seg = segmap & 0x3F;

        if (segdata & 1)
          watch_set_pixel(com, seg);
        else
          watch_clear_pixel(com, seg);

        segmap = segmap >> 8;
        segdata = segdata >> 1;
    }
}

void watch_display_string(char *string, uint8_t position) {
    size_t i = 0;
    while(string[i] != 0) {
        watch_display_character(string[i], position + i);
        i++;
        if (position + i >= Num_Chars) break;
    }
    // uncomment this line to see screen output on terminal, i.e.
    //   FR  29
    // 11 50 23
    // note that for partial displays (position > 0) it will only show the characters that were updated.
    // printf("________\n  %c%c  %c%c\n%c%c %c%c %c%c\n--------\n", (position > 0) ? ' ' : string[0], (position > 1) ? ' ' : string[1 - position], (position > 2) ? ' ' : string[2 - position], (position > 3) ? ' ' : string[3 - position], (position > 4) ? ' ' : string[4 - position], (position > 5) ? ' ' : string[5 - position], (position > 6) ? ' ' : string[6 - position], (position > 7) ? ' ' : string[7 - position], (position > 8) ? ' ' : string[8 - position], (position > 9) ? ' ' : string[9 - position]);
}

void watch_set_colon(void) {
    watch_set_pixel(1, 16);
}

void watch_clear_colon(void) {
    watch_clear_pixel(1, 16);
}

void watch_set_indicator(WatchIndicatorSegment indicator) {
    uint32_t value = IndicatorSegments[indicator];
    uint8_t com = SLCD_COMNUM(value);
    uint8_t seg = SLCD_SEGNUM(value);
    watch_set_pixel(com, seg);
}

void watch_clear_indicator(WatchIndicatorSegment indicator) {
    uint32_t value = IndicatorSegments[indicator];
    uint8_t com = SLCD_COMNUM(value);
    uint8_t seg = SLCD_SEGNUM(value);
    watch_clear_pixel(com, seg);
}

void watch_clear_all_indicators(void) {
    watch_clear_pixel(2, 17);
    watch_clear_pixel(2, 16);
    watch_clear_pixel(0, 17);
    watch_clear_pixel(0, 16);
    watch_clear_pixel(1, 10);
}<|MERGE_RESOLUTION|>--- conflicted
+++ resolved
@@ -73,7 +73,6 @@
     return Character_Set[character - 0x20];
 }
 
-<<<<<<< HEAD
 static const uint8_t vert_invert_map[8] = {
     3, 4, 5, 0, 1, 2, 6, 7,
 };
@@ -93,25 +92,6 @@
         watch_set_pixel(com, seg);
     } else {
         watch_clear_pixel(com, seg);
-=======
-    for (int i = 0; i < 8; i++) {
-        uint8_t com = (segmap & 0xFF) >> 6;
-        if (com > 2) {
-            // COM3 means no segment exists; skip it.
-            segmap = segmap >> 8;
-            segdata = segdata >> 1;
-            continue;
-        }
-        uint8_t seg = segmap & 0x3F;
-
-        if (segdata & 1)
-          watch_set_pixel(com, seg);
-        else
-          watch_clear_pixel(com, seg);
-
-        segmap = segmap >> 8;
-        segdata = segdata >> 1;
->>>>>>> e3f76317
     }
 }
 
